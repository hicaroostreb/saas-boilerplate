--- conflicted
+++ resolved
@@ -1,33 +1,7 @@
 'use client';
 
 import { useTheme } from '../../hooks/useTheme';
-<<<<<<< HEAD
 import { cn } from '../../utils/cn';
-=======
-import { cn, createVariants, focusRing, interactive } from '../../utils/cn';
-
-const themeToggleVariants = createVariants({
-  base: 'inline-flex items-center justify-center text-sm font-medium transition-colors focus-visible:outline-none focus-visible:ring-1 focus-visible:ring-ring disabled:pointer-events-none disabled:opacity-50 relative',
-  variants: {
-    variant: {
-      outline:
-        'border border-input hover:bg-accent hover:text-accent-foreground bg-background',
-      ghost: 'hover:bg-accent hover:text-accent-foreground',
-      template:
-        'border border-input hover:bg-accent hover:text-accent-foreground bg-background rounded-xl border-none shadow-none',
-    },
-    size: {
-      sm: 'h-8 w-8',
-      md: 'size-9',
-      lg: 'h-10 w-10',
-    },
-  },
-  defaultVariants: {
-    variant: 'template',
-    size: 'md',
-  },
-});
->>>>>>> 23b2521c
 
 export interface ThemeToggleProps {
   className?: string;
@@ -35,7 +9,6 @@
   variant?: 'outline' | 'ghost' | 'template';
 }
 
-<<<<<<< HEAD
 /**
  * ThemeToggle component - Toggle between light and dark themes
  * Replicates the exact styling from the reference HTML
@@ -52,8 +25,6 @@
  * }
  * ```
  */
-=======
->>>>>>> 23b2521c
 export function ThemeToggle({
   className,
   size = 'md',
@@ -77,7 +48,6 @@
     <button
       onClick={toggleTheme}
       className={cn(
-<<<<<<< HEAD
         // Base styles - EXATO DA REFERÊNCIA HTML
         'inline-flex items-center justify-center text-sm font-medium transition-colors',
         'focus-visible:outline-none focus-visible:ring-1 focus-visible:ring-ring',
@@ -100,17 +70,10 @@
             variant === 'ghost',
         },
 
-=======
-        themeToggleVariants({ variant, size }),
-        interactive(),
-        focusRing(),
-        'relative overflow-hidden',
->>>>>>> 23b2521c
         className
       )}
       aria-label={`Switch to ${isDark ? 'light' : 'dark'} theme`}
     >
-<<<<<<< HEAD
       {/* Sun Icon - CLASSES EXATAS DA REFERÊNCIA */}
       <svg
         xmlns="http://www.w3.org/2000/svg"
@@ -174,42 +137,13 @@
       >
         <path d="M12 3a6 6 0 0 0 9 9 9 9 0 1 1-9-9Z" />
       </svg>
-=======
-      {/* Sun Icon - Mostrar apenas no light mode */}
-      {!isDark && (
-        <SunIcon
-          className={cn('lucide lucide-sun transition-all duration-300', {
-            'size-4': size === 'sm',
-            'size-5': size === 'md',
-            'size-6': size === 'lg',
-          })}
-          aria-hidden={true}
-        />
-      )}
-
-      {/* Moon Icon - Mostrar apenas no dark mode */}
-      {isDark && (
-        <MoonIcon
-          className={cn('lucide lucide-moon transition-all duration-300', {
-            'size-4': size === 'sm',
-            'size-5': size === 'md',
-            'size-6': size === 'lg',
-          })}
-          aria-hidden={true}
-        />
-      )}
->>>>>>> 23b2521c
 
       <span className="sr-only">Toggle theme</span>
     </button>
   );
 }
 
-<<<<<<< HEAD
 // Loading skeleton - ATUALIZADO PARA COMBINAR COM A REFERÊNCIA
-=======
-// Resto do código igual...
->>>>>>> 23b2521c
 function ThemeToggleSkeleton({
   size,
   variant,
@@ -222,7 +156,6 @@
   return (
     <div
       className={cn(
-<<<<<<< HEAD
         'inline-flex items-center justify-center animate-pulse',
         'bg-background rounded-xl border-none shadow-none',
         {
@@ -233,10 +166,6 @@
         {
           'border border-input': variant === 'outline',
         },
-=======
-        themeToggleVariants({ variant, size }),
-        'animate-pulse bg-muted',
->>>>>>> 23b2521c
         className
       )}
       aria-hidden="true"
@@ -244,66 +173,4 @@
       <div className="size-4 bg-muted-foreground/20 rounded" />
     </div>
   );
-<<<<<<< HEAD
-}
-=======
-}
-
-const SunIcon = ({
-  className,
-  ...props
-}: {
-  className?: string;
-  'aria-hidden'?: boolean;
-}) => (
-  <svg
-    xmlns="http://www.w3.org/2000/svg"
-    width="24"
-    height="24"
-    viewBox="0 0 24 24"
-    fill="none"
-    stroke="currentColor"
-    strokeWidth="2"
-    strokeLinecap="round"
-    strokeLinejoin="round"
-    className={className}
-    {...props}
-  >
-    <circle cx="12" cy="12" r="4" />
-    <path d="M12 2v2" />
-    <path d="M12 20v2" />
-    <path d="m4.93 4.93 1.41 1.41" />
-    <path d="m17.66 17.66 1.41 1.41" />
-    <path d="M2 12h2" />
-    <path d="M20 12h2" />
-    <path d="m6.34 17.66-1.41 1.41" />
-    <path d="m19.07 4.93-1.41 1.41" />
-  </svg>
-);
-
-const MoonIcon = ({
-  className,
-  ...props
-}: {
-  className?: string;
-  'aria-hidden'?: boolean;
-}) => (
-  <svg
-    xmlns="http://www.w3.org/2000/svg"
-    width="24"
-    height="24"
-    viewBox="0 0 24 24"
-    fill="none"
-    stroke="currentColor"
-    strokeWidth="2"
-    strokeLinecap="round"
-    strokeLinejoin="round"
-    className={className}
-    {...props}
-  >
-    <path d="M12 3a6 6 0 0 0 9 9 9 9 0 1 1-9-9Z" />
-  </svg>
-);
-
-ThemeToggle.displayName = 'ThemeToggle';
->>>>>>> 23b2521c
+}